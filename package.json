--- conflicted
+++ resolved
@@ -39,11 +39,7 @@
     "pixelmatch": "^6.0.0"
   },
   "peerDependencies": {
-<<<<<<< HEAD
     "@cesdk/engine": "^1.30.0",
-=======
-    "@cesdk/engine": "^1.38.0 ",
->>>>>>> c045e3bf
     "@cesdk/node": "1.38.0",
     "typescript": "^5.0.0"
   },
